--- conflicted
+++ resolved
@@ -131,15 +131,6 @@
         return None
 
 
-<<<<<<< HEAD
-# FIXME: Consider deprecating this, as the name isn't as intuitive as get_typed_pointer()
-def read_gdbvalue(type_name: str, addr) -> gdb.Value:
-    """Read the memory contents at addr and interpret them as a GDB value with the given type"""
-    return pwndbg.gdblib.memory.get_typed_pointer(type_name, addr).dereference()
-
-
-=======
->>>>>>> 729df0e9
 def get_type(size: int) -> gdb.Type:
     return {
         1: pwndbg.gdblib.typeinfo.uint8,
